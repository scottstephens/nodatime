---
layout: userguide
title: Trivia
category: advanced
weight: 3050
---

The history of time contains many amusing quirks. In many cases, Noda Time
<<<<<<< HEAD
doesn't make any attempt to support the oddity described below. In
particular, Noda Time takes an idealized view of calendar systems, ignoring
changes specific countries made to which calendar they used when. Still,
it's fun to think about what's happened in history, if only to persuade you
that it would be much worse if Noda Time *did* try to support them...
=======
doesn't make any attempt to support the oddities described below. In
particular, Noda Time takes an idealized view of calendar systems, ignoring
(for example) the fact that countries have switched between calendar systems
(and sometimes *invented* calendar systems) at various points in recent
history. Still, it's fun to think about what's happened over time, if only
to persuade you that it would be much worse if Noda Time *did* try to
support them...
>>>>>>> 583fc50f

More will be added as I discover them.

The Curious Disappearance of December 30th (Samoa)
---

<<<<<<< HEAD
In 2011, Samoa (time zone ID Pacific/Apia) decided to change their UTC
=======
In 2011, Samoa (time zone ID `Pacific/Apia`) decided to change their UTC
>>>>>>> 583fc50f
offset from UTC-10 to UTC+14. This means they went from being the
western-most time zone (the further behind UTC) to the eastern-most time
zone (the furthest ahead of UTC). This took place at midnight local time at
the end of December 29th, so the local time for the few seconds around this
was:

- 2011-12-29T23:59:58-10
- 2011-12-29T23:59:59-10
- 2011-12-31T00:00:00+14
- 2011-12-31T00:00:01+14
- 2011-12-31T00:00:02+14

<<<<<<< HEAD
As an act, it makes a certain amount of sense: Samoa does a lot of trade
with Australia and New Zealand, and I can imagine it was a pain being a day
=======
As an act, it made a certain amount of sense: Samoa does a lot of trade with
Australia and New Zealand, and I can imagine it was a pain being a day
>>>>>>> 583fc50f
behind them most of the time. Additionally, this means that hotels in Samoa
can offer the experience of being "the first to experience the New Year" for
tourists who are particularly keen on that sort of thing.

However, I question the wisdom of making the transition occur at midnight,
which made December 30th not occur at all. I suspect that a transition at
(say) 3am would have been cleaner, leading to a day lasting only three hours
followed by a day lasting twenty one hours. While this is mostly a problem
for computers, I would expect many automated systems to get thoroughly
confused by a day not happening at all. (The counter-argument is that it's
<<<<<<< HEAD
possible that few automated systems would cope with two significantly
shorter days, too...)

Pacific/Apia isn't the only time zone to have made this sort of transition,
although it is the largest population to do so, as far as I'm aware.
=======
possible that a few automated systems would cope with two significantly
shorter days, too...)

`Pacific/Apia` isn't the only time zone to have made this sort of
transition, although it is the largest population to do so, as far as I'm
aware.
>>>>>>> 583fc50f

**Noda Time support:** fully supported!
`DateTimeZoneProviders.Tzdb["Pacific/Apia"].AtStartOfDay(new LocalDate(2011,
12, 30))` will throw a `SkippedTimeException` to indicate that the day never
occurred.

**Read more:**

- [BBC News](http://www.bbc.co.uk/news/world-asia-16351377)

February 30th? Only in Sweden...
---

Many people understand the leap year rule for the Gregorian calendar: a year
number denotes a leap year if it's divisible by 4, except when it's also
divisible by 100, except that what it's also divisible by 400 it *is* a leap
year again. This system was devised to keep the length of a calendar year
very close to the solar year. It's more accurate than the Julian calendar
system, which simply has every 4th year being a leap year. This is a little
<<<<<<< HEAD
bit like 3 being a very bad approximation for pi, but 22/7 being more
complicated by more accurate. In this case, it means that there are more
leap years in the Julian calendar system than in the Gregorian calendar
system: if you run the two side-by-side from the same start date, the
Gregorian system will gradually get further ahead of the Julian system by
including fewer February 29th days.

Many countries switched from the Julian calendar system to the Gregorian
calendar system in the 18th century. They did so at varying points of time,
but most made the change by skipping ten or eleven days to "catch up" with
where the Gregorian calendar would be if the two calendars had both started
with the same date at some point in the 3rd century AD. For example, Great
Britain made the change in September 1752. September 2nd was followed by
September 14th.
=======
bit like 3 being a very bad approximation for π, while 22/7 is more accurate
but also more complicated. In this case, it means that there are more leap
years in the Julian calendar system than in the Gregorian calendar system:
if you run the two side-by-side from the same start date, the Gregorian
system will gradually get further ahead of the Julian system by including
fewer February 29th days.

Many countries switched from the Julian calendar system to the Gregorian
calendar system in the 16th and 18th centuries.  Most made this change by
skipping ten or eleven days to "catch up" with where the Gregorian calendar
would be if the two calendars had both started with the same date at some
point in the 3rd century AD. For example, when Great Britain made the change
in September 1752, September 2nd was followed by September 14th.
>>>>>>> 583fc50f

Sweden did things a little differently. Rather than skipping lots of days
all in one go, they decided to skip February 29th altogether from 1700,
until they'd missed enough leap years to catch up to the Gregorian calendar.
So instead of being first correct in one calendar system and then the next
day correct in a different system (albeit leading to a very short month and
year), they'd be somewhere in between for about 40 years.

While this almost sounds like a reasonable plan (almost like the way that
[Google "smears" a leap second across a whole minute rather than simply
adding a
second](http://googleblog.blogspot.com/2011/09/time-technology-and-leaping-seconds.html)),
it went horribly wrong. In February 1700, Sweden skipped the leap year,
according to plan. That meant that they were one day ahead of the countries
still following the Julian calendar. Unfortunately, in the  same year -
although ironically *before* February 28th - the [Great Northern
War](http://en.wikipedia.org/wiki/Great_Northern_War) broke out. This
distracted Sweden from their calendrical machinations, and they *did* have a
leap year in 1704 and 1708.

At this point the Swedes apparently realized they were in a crazy situation,
and decided to go back to the Julian calendar. In order to do that, they had
<<<<<<< HEAD
to insert an extra leap day into their calendar. They could have done so in
a regular year (1710 for example), just making that an extra leap year - but
no, they decided to make 1712 a *double* leap year, by giving February 30
days. Sweden made the final change to the Gregorian calendar in the "normal"
way of skipping 11 days, in February 1753.
=======
to to insert the leap year they'd missed in 1700 back into their calendar.
They could have done so in a regular year (1710 for example), just making
that an extra leap year - but no, they decided to make 1712 a *double* leap
year, by giving February 30 days. Sweden made the final change to the
Gregorian calendar in the "normal" way of skipping 11 days, in February
1753.
>>>>>>> 583fc50f

So there we have it: February 30th was only a valid date once, and in one
place: 1712 in Sweden.

**Noda Time support:** Absolutely not. Noda Time doesn't support calendars
cutting over from the Julian to the Gregorian calendar system anyway, let
alone in such an odd way.

**Read more:**

- [Wikipedia](http://en.wikipedia.org/wiki/February_30)

The time in Greenwich at the Unix epoch
---

Many developers know that the Unix epoch is midnight on January 1st 1970
UTC<sup>1</sup>. Those who are aware that UTC itself was only introduced in
1972, and so to avoid applying it proleptically, decide to instead say that
it was midnight on January 1st 1970 at Greenwich, expecting that Greenwich
would be using GMT (Greenwich Mean Time) at the epoch.

<<<<<<< HEAD
Unfortunately that's incorrect. At the Unix epoch, the time in London was
observing British Standard Time, as introduced in 1968. During British
Standard Time, the United Kingdom did not observe daylight saving, but
instead used UTC+1 for the entire period, until it was scrapped in 1971.

Thus there are two time zone abbreviations of "BST" - "British Standard
Time" and the rather more common "British Summer Time". Both have an overall
offset from UTC of 1 hour, but British Standard Time  has a "standard"
offset of 1 hour from UTC with no daylight saving component, and British
Summer Time has a standard offset of 0 hours from UTC, but one hour of
daylight saving time.

The Java standard library has a [known
bug](http://developer.java.sun.com/developer/bugParade/bugs/4832236.html) on
this matter. When formatting the Unix epoch in the Europe/London time zone,
it correctly gives output of 1am, but incorrectly states that the time zone
abbreviation is GMT.
=======
Unfortunately, that's incorrect. At the Unix epoch, the time in London was
observing British *Standard* Time, which had been introduced in 1968. During
British Standard Time, the United Kingdom did not observe daylight saving,
but instead used UTC+1 for the entire period, until it was scrapped in 1971.

There are thus two British time zones abbreviated to "BST" - "British
Standard Time" and the rather more common "British Summer Time". Both have
an overall offset from UTC of 1 hour, but British Standard Time  has a
"standard" offset of 1 hour from UTC with no daylight saving component, and
British Summer Time has a standard offset of 0 hours from UTC, but one hour
of daylight saving time.

The Java standard library has a [known
bug](http://bugs.java.com/view_bug.do?bug_id=4832236) on this matter. When
formatting the Unix epoch in the `Europe/London` time zone, it correctly
gives output of 1am, but incorrectly states that the time zone abbreviation
is GMT.
>>>>>>> 583fc50f

**Noda Time support:** Correct, but only by virtue of writing this article.
Until late January 2014, the time zone data compiler considered a time zone
transition to be invalid unless it either changed the name or the wall
offset. The transition from summer time to standard time on October 27th
1968 was therefore ignored.

**Read more:**

- [BBC News](http://www.bbc.co.uk/news/uk-scotland-11643098)
- [History of Legal Time in
  Britain](http://www.polyomino.org.uk/british-time/)

<sup>1</sup> I'm studiously avoiding the differentiation between, UTC, UT,
UT0, TAI and the like. They make my head hurt, and in common usage time zone
offsets are given relative to UTC.

Skipping midnight
---

How would you define midnight? There are two obvious ways to do this:

- 12am at the start of a day
- The transition between one day and the next

You might expect these to be the same, but in reality they're not. In most
time zones, transitions (usually for daylight saving changes) occur in the
early morning - often 1am or 2am. However, a surprising number of time zones
have had at least *one* transition which started at midnight - typically
skipping forward, so that midnight didn't actually occur. I first came up
against the problem when modelling all-day calendar events as events that
started and ended at midnight. That's not so smart in São Paulo (as one
example) when midnight doesn't always exist - at least if we assume that
"midnight" is "12am".

The smart approach is to effectively use the second definition: when one day
becomes the next.

**Noda Time support:** Although `LocalTime` supports the idea of midnight,
if you want to convert a `LocalDate` into a `ZonedDateTime`, you'd typically
use
[`DateTimeZone.AtStartOfDay`](noda-method://NodaTime.DateTimeZone.AtStartOfDay)
which avoids the problem - so long as the date hasn't been skipped as we saw
earlier...

Which year is it anyway?
---

I mentioned earlier that Great Britain changed from the Julian calendar to
the Gregorian calendar in 1752... but the same Act of Parliament which made
that change also changed the year numbering system in most of Great Britain.
Before then, March 25th (Lady Day, celebrating the Annunciation) was deemed
to be the start of the year. So for example, in the early 1700s the dates
would run:

- December 31st 1735
- January 1st 1735
- ...
- March 24th 1735
- March 25th 1736
- March 26th 1736

Due to the Calendar (New Style) act, 1751 was the last year for which this
was true. December 31st 1751 was followed by January 1st 1752, leaving 1751
as a very short year (only 282 days). 1752 was also a short year (355 days)
due to the transition to the Gregorian calendar system skipping 11 days of
September.

For some reason, the Treasury decided it was too awkward to have tax years
that were short like this. Therefore in 1752 the tax year still started on
March 25th, and in 1753 it started on April 5th. In 1800, for reasons
we<sup>1</sup> haven't yet discovered, the Treasury decided it still liked
the Julian calendar's way of determining leap years, so around<sup>2</sup>
1800 the tax year shifted by another day, to April 6th - where it was
remained ever since.

All of this means that when you see a date in history, you need to be very
careful before you compare it with another date. To avoid *too* much
<<<<<<< HEAD
confusion, many historical dates are given using the Julian calendar which
was being observed at the time (depending on the place, of course) but using
the "New Style" of year numbering. For example, [Henry
=======
confusion, many historical dates are given using the Julian calendar, which
was being observed at the time (depending on the place, of course), while
using the "New Style" of year numbering. For example, [Henry
>>>>>>> 583fc50f
VIII](http://en.wikipedia.org/wiki/Henry_VIII_of_England) died on January
28th 1547 (New Style) or January 28th 1546 (Old Style). In my experience,
some web pages explicitly call out which numbering style they're using,
others record it as "January 28th 1546/1547" and hope that readers
understand why, and others just use the New Style without any explanation.

It's unclear to me at the moment whether before 1752, January 1st was still
celebrated as "the New Year". It wouldn't be the New Year according to the
obvious definition ("when the year number changes") but given that humanity
never seems to miss a chance for a party, I suspect there were festivities
anyway.

**Noda Time support**: Definitely not, although it would be *possible*...

**Read more:**

<<<<<<< HEAD
- [Wikipedia: Calender (New Style) act][wikipedia-newstyle-act]
- [Wikipedia: Old and New Style
  dates](http://en.wikipedia.org/wiki/Old_Style_and_New_Style_dates)
- [Malcolm Rowe's write-up in
  Google+](https://plus.google.com/u/0/+MalcolmRowe/posts/Bf5swesMPUV)

[wikipedia-newstyle-act]: http://en.wikipedia.org/wiki/Calendar_(New_Style)_Act_1750
=======
- [Wikipedia: Calender (New Style)
  act](http://en.wikipedia.org/wiki/Calendar_(New_Style)_Act_1750)
- [Wikipedia: Old and New Style
  dates](http://en.wikipedia.org/wiki/Old_Style_and_New_Style_dates)
- [Malcolm Rowe's write-up in
  Google+](https://plus.google.com/+MalcolmRowe/posts/Bf5swesMPUV)
>>>>>>> 583fc50f

<sup>1</sup> When I say "we" here, I really mean "Malcolm" who did most of
the work on understanding this issue based on Wikipedia and primary
sources...
<<<<<<< HEAD
<sup>2</sup> Possibly 1800, possibly 1801 - we haven't found details yet, and
it would depend on whether the Treasury was considering the *tax* year for
1800, or the *calendar* year for 1800 to be a leap year.
=======
<sup>2</sup> Possibly 1800, possibly 1801 - we haven't found
details yet, and it would depend on whether the Treasury was considering the
*tax* year for 1800, or the *calendar* year for 1800 to be a leap year.
>>>>>>> 583fc50f

Warning! Warning! This time zone is changing...
---

You might expect that time zone changes are planned years in advance, to
avoid confusion when planning events. Alas, it is not so. My first encounter
with a short amount of warning for a time zone change was in 2009. I was
working on Google Mobile Sync at the time, synchronizing calendars. One day,
a unit test failed. It was trying to infer a correct time zone from a very
broken representation, and it mistook the time zone in Greenland for the one
in Argentina. This was *partly* due to a bug in my own code, but the sudden
nature of the problem was due to Argentina giving a mere 11 days of notice
of their decision to cancel daylight saving time for 2009/2010. This was due
to a large amount of rainfall in 2009, leading to full hydroelectric dams.
The Argentine government considered that one of the major benefits of
daylight saving time was reduced electricity consumption, and so when the
dams were full, there was less reason to observe the change. This was the
first - and I hope the last - time that a unit test failure was caused by
the weather.

Since then, I've learned that this isn't as rare an occurrence as one would
hope - and that 11 days is quite a lot of notice compared with some
examples. In 2013, both Morocco and Libya gave less than a day's notice that
they were changing their time zone rules, leaving a certain amount of
confusion in their wake.

**Noda Time support:** Well, there are five steps which need to occur
between a change being announced and Noda Time supporting it in production:

<<<<<<< HEAD
- The change is announced in a suitably credible manner
- The change is committed within the TZDB source repository
- The TZDB maintainers release a new version
- I run a script to pull the latest version from TZDB, build it as an NZD
  file and push it to the Noda Time web site
- The system in question pulls the latest version from the web site and
  [starts using it](tzdb.html)
=======
1. The change is announced in a suitably credible manner
2. The change is committed within the TZDB source repository
3. The TZDB maintainers release a new version
4. I run a script to pull the latest version from TZDB, build it as an NZD
   file and push it to the Noda Time web site
5. The system in question pulls the latest version from the web site and
   [starts using it](tzdb.html)
>>>>>>> 583fc50f

As you can see, this depends on a lot of different people, so some delay is
inevitable. However, if your application is configured to poll the web site
reasonably often (once a day, for example) you're likely to see changes
<<<<<<< HEAD
applied within a week of them being announced. That's considerably quicker
than Microsoft typically deploys changes to the *Windows* time zone
database...
=======
applied within a week of them being announced (and of course, you can always
build the NZD file yourself). That's considerably quicker than Microsoft
typically deploys changes to the *Windows* time zone database...
>>>>>>> 583fc50f

**Read more:**

- [Argentina (announcement on 7th October 2009, due 18th
  October)](http://www.timeanddate.com/news/time/argentina-dst-2009-2010.html)
- [Morocco (September
  2013)](http://www.timeanddate.com/news/time/morocco-ends-dst-2013.html)
- [Libya (October
  2013)](http://www.timeanddate.com/news/time/libya-cancels-dst-switch-2013.html)
<|MERGE_RESOLUTION|>--- conflicted
+++ resolved
@@ -1,420 +1,313 @@
----
-layout: userguide
-title: Trivia
-category: advanced
-weight: 3050
----
-
-The history of time contains many amusing quirks. In many cases, Noda Time
-<<<<<<< HEAD
-doesn't make any attempt to support the oddity described below. In
-particular, Noda Time takes an idealized view of calendar systems, ignoring
-changes specific countries made to which calendar they used when. Still,
-it's fun to think about what's happened in history, if only to persuade you
-that it would be much worse if Noda Time *did* try to support them...
-=======
-doesn't make any attempt to support the oddities described below. In
-particular, Noda Time takes an idealized view of calendar systems, ignoring
-(for example) the fact that countries have switched between calendar systems
-(and sometimes *invented* calendar systems) at various points in recent
-history. Still, it's fun to think about what's happened over time, if only
-to persuade you that it would be much worse if Noda Time *did* try to
-support them...
->>>>>>> 583fc50f
-
-More will be added as I discover them.
-
-The Curious Disappearance of December 30th (Samoa)
----
-
-<<<<<<< HEAD
-In 2011, Samoa (time zone ID Pacific/Apia) decided to change their UTC
-=======
-In 2011, Samoa (time zone ID `Pacific/Apia`) decided to change their UTC
->>>>>>> 583fc50f
-offset from UTC-10 to UTC+14. This means they went from being the
-western-most time zone (the further behind UTC) to the eastern-most time
-zone (the furthest ahead of UTC). This took place at midnight local time at
-the end of December 29th, so the local time for the few seconds around this
-was:
-
-- 2011-12-29T23:59:58-10
-- 2011-12-29T23:59:59-10
-- 2011-12-31T00:00:00+14
-- 2011-12-31T00:00:01+14
-- 2011-12-31T00:00:02+14
-
-<<<<<<< HEAD
-As an act, it makes a certain amount of sense: Samoa does a lot of trade
-with Australia and New Zealand, and I can imagine it was a pain being a day
-=======
-As an act, it made a certain amount of sense: Samoa does a lot of trade with
-Australia and New Zealand, and I can imagine it was a pain being a day
->>>>>>> 583fc50f
-behind them most of the time. Additionally, this means that hotels in Samoa
-can offer the experience of being "the first to experience the New Year" for
-tourists who are particularly keen on that sort of thing.
-
-However, I question the wisdom of making the transition occur at midnight,
-which made December 30th not occur at all. I suspect that a transition at
-(say) 3am would have been cleaner, leading to a day lasting only three hours
-followed by a day lasting twenty one hours. While this is mostly a problem
-for computers, I would expect many automated systems to get thoroughly
-confused by a day not happening at all. (The counter-argument is that it's
-<<<<<<< HEAD
-possible that few automated systems would cope with two significantly
-shorter days, too...)
-
-Pacific/Apia isn't the only time zone to have made this sort of transition,
-although it is the largest population to do so, as far as I'm aware.
-=======
-possible that a few automated systems would cope with two significantly
-shorter days, too...)
-
-`Pacific/Apia` isn't the only time zone to have made this sort of
-transition, although it is the largest population to do so, as far as I'm
-aware.
->>>>>>> 583fc50f
-
-**Noda Time support:** fully supported!
-`DateTimeZoneProviders.Tzdb["Pacific/Apia"].AtStartOfDay(new LocalDate(2011,
-12, 30))` will throw a `SkippedTimeException` to indicate that the day never
-occurred.
-
-**Read more:**
-
-- [BBC News](http://www.bbc.co.uk/news/world-asia-16351377)
-
-February 30th? Only in Sweden...
----
-
-Many people understand the leap year rule for the Gregorian calendar: a year
-number denotes a leap year if it's divisible by 4, except when it's also
-divisible by 100, except that what it's also divisible by 400 it *is* a leap
-year again. This system was devised to keep the length of a calendar year
-very close to the solar year. It's more accurate than the Julian calendar
-system, which simply has every 4th year being a leap year. This is a little
-<<<<<<< HEAD
-bit like 3 being a very bad approximation for pi, but 22/7 being more
-complicated by more accurate. In this case, it means that there are more
-leap years in the Julian calendar system than in the Gregorian calendar
-system: if you run the two side-by-side from the same start date, the
-Gregorian system will gradually get further ahead of the Julian system by
-including fewer February 29th days.
-
-Many countries switched from the Julian calendar system to the Gregorian
-calendar system in the 18th century. They did so at varying points of time,
-but most made the change by skipping ten or eleven days to "catch up" with
-where the Gregorian calendar would be if the two calendars had both started
-with the same date at some point in the 3rd century AD. For example, Great
-Britain made the change in September 1752. September 2nd was followed by
-September 14th.
-=======
-bit like 3 being a very bad approximation for π, while 22/7 is more accurate
-but also more complicated. In this case, it means that there are more leap
-years in the Julian calendar system than in the Gregorian calendar system:
-if you run the two side-by-side from the same start date, the Gregorian
-system will gradually get further ahead of the Julian system by including
-fewer February 29th days.
-
-Many countries switched from the Julian calendar system to the Gregorian
-calendar system in the 16th and 18th centuries.  Most made this change by
-skipping ten or eleven days to "catch up" with where the Gregorian calendar
-would be if the two calendars had both started with the same date at some
-point in the 3rd century AD. For example, when Great Britain made the change
-in September 1752, September 2nd was followed by September 14th.
->>>>>>> 583fc50f
-
-Sweden did things a little differently. Rather than skipping lots of days
-all in one go, they decided to skip February 29th altogether from 1700,
-until they'd missed enough leap years to catch up to the Gregorian calendar.
-So instead of being first correct in one calendar system and then the next
-day correct in a different system (albeit leading to a very short month and
-year), they'd be somewhere in between for about 40 years.
-
-While this almost sounds like a reasonable plan (almost like the way that
-[Google "smears" a leap second across a whole minute rather than simply
-adding a
-second](http://googleblog.blogspot.com/2011/09/time-technology-and-leaping-seconds.html)),
-it went horribly wrong. In February 1700, Sweden skipped the leap year,
-according to plan. That meant that they were one day ahead of the countries
-still following the Julian calendar. Unfortunately, in the  same year -
-although ironically *before* February 28th - the [Great Northern
-War](http://en.wikipedia.org/wiki/Great_Northern_War) broke out. This
-distracted Sweden from their calendrical machinations, and they *did* have a
-leap year in 1704 and 1708.
-
-At this point the Swedes apparently realized they were in a crazy situation,
-and decided to go back to the Julian calendar. In order to do that, they had
-<<<<<<< HEAD
-to insert an extra leap day into their calendar. They could have done so in
-a regular year (1710 for example), just making that an extra leap year - but
-no, they decided to make 1712 a *double* leap year, by giving February 30
-days. Sweden made the final change to the Gregorian calendar in the "normal"
-way of skipping 11 days, in February 1753.
-=======
-to to insert the leap year they'd missed in 1700 back into their calendar.
-They could have done so in a regular year (1710 for example), just making
-that an extra leap year - but no, they decided to make 1712 a *double* leap
-year, by giving February 30 days. Sweden made the final change to the
-Gregorian calendar in the "normal" way of skipping 11 days, in February
-1753.
->>>>>>> 583fc50f
-
-So there we have it: February 30th was only a valid date once, and in one
-place: 1712 in Sweden.
-
-**Noda Time support:** Absolutely not. Noda Time doesn't support calendars
-cutting over from the Julian to the Gregorian calendar system anyway, let
-alone in such an odd way.
-
-**Read more:**
-
-- [Wikipedia](http://en.wikipedia.org/wiki/February_30)
-
-The time in Greenwich at the Unix epoch
----
-
-Many developers know that the Unix epoch is midnight on January 1st 1970
-UTC<sup>1</sup>. Those who are aware that UTC itself was only introduced in
-1972, and so to avoid applying it proleptically, decide to instead say that
-it was midnight on January 1st 1970 at Greenwich, expecting that Greenwich
-would be using GMT (Greenwich Mean Time) at the epoch.
-
-<<<<<<< HEAD
-Unfortunately that's incorrect. At the Unix epoch, the time in London was
-observing British Standard Time, as introduced in 1968. During British
-Standard Time, the United Kingdom did not observe daylight saving, but
-instead used UTC+1 for the entire period, until it was scrapped in 1971.
-
-Thus there are two time zone abbreviations of "BST" - "British Standard
-Time" and the rather more common "British Summer Time". Both have an overall
-offset from UTC of 1 hour, but British Standard Time  has a "standard"
-offset of 1 hour from UTC with no daylight saving component, and British
-Summer Time has a standard offset of 0 hours from UTC, but one hour of
-daylight saving time.
-
-The Java standard library has a [known
-bug](http://developer.java.sun.com/developer/bugParade/bugs/4832236.html) on
-this matter. When formatting the Unix epoch in the Europe/London time zone,
-it correctly gives output of 1am, but incorrectly states that the time zone
-abbreviation is GMT.
-=======
-Unfortunately, that's incorrect. At the Unix epoch, the time in London was
-observing British *Standard* Time, which had been introduced in 1968. During
-British Standard Time, the United Kingdom did not observe daylight saving,
-but instead used UTC+1 for the entire period, until it was scrapped in 1971.
-
-There are thus two British time zones abbreviated to "BST" - "British
-Standard Time" and the rather more common "British Summer Time". Both have
-an overall offset from UTC of 1 hour, but British Standard Time  has a
-"standard" offset of 1 hour from UTC with no daylight saving component, and
-British Summer Time has a standard offset of 0 hours from UTC, but one hour
-of daylight saving time.
-
-The Java standard library has a [known
-bug](http://bugs.java.com/view_bug.do?bug_id=4832236) on this matter. When
-formatting the Unix epoch in the `Europe/London` time zone, it correctly
-gives output of 1am, but incorrectly states that the time zone abbreviation
-is GMT.
->>>>>>> 583fc50f
-
-**Noda Time support:** Correct, but only by virtue of writing this article.
-Until late January 2014, the time zone data compiler considered a time zone
-transition to be invalid unless it either changed the name or the wall
-offset. The transition from summer time to standard time on October 27th
-1968 was therefore ignored.
-
-**Read more:**
-
-- [BBC News](http://www.bbc.co.uk/news/uk-scotland-11643098)
-- [History of Legal Time in
-  Britain](http://www.polyomino.org.uk/british-time/)
-
-<sup>1</sup> I'm studiously avoiding the differentiation between, UTC, UT,
-UT0, TAI and the like. They make my head hurt, and in common usage time zone
-offsets are given relative to UTC.
-
-Skipping midnight
----
-
-How would you define midnight? There are two obvious ways to do this:
-
-- 12am at the start of a day
-- The transition between one day and the next
-
-You might expect these to be the same, but in reality they're not. In most
-time zones, transitions (usually for daylight saving changes) occur in the
-early morning - often 1am or 2am. However, a surprising number of time zones
-have had at least *one* transition which started at midnight - typically
-skipping forward, so that midnight didn't actually occur. I first came up
-against the problem when modelling all-day calendar events as events that
-started and ended at midnight. That's not so smart in São Paulo (as one
-example) when midnight doesn't always exist - at least if we assume that
-"midnight" is "12am".
-
-The smart approach is to effectively use the second definition: when one day
-becomes the next.
-
-**Noda Time support:** Although `LocalTime` supports the idea of midnight,
-if you want to convert a `LocalDate` into a `ZonedDateTime`, you'd typically
-use
-[`DateTimeZone.AtStartOfDay`](noda-method://NodaTime.DateTimeZone.AtStartOfDay)
-which avoids the problem - so long as the date hasn't been skipped as we saw
-earlier...
-
-Which year is it anyway?
----
-
-I mentioned earlier that Great Britain changed from the Julian calendar to
-the Gregorian calendar in 1752... but the same Act of Parliament which made
-that change also changed the year numbering system in most of Great Britain.
-Before then, March 25th (Lady Day, celebrating the Annunciation) was deemed
-to be the start of the year. So for example, in the early 1700s the dates
-would run:
-
-- December 31st 1735
-- January 1st 1735
-- ...
-- March 24th 1735
-- March 25th 1736
-- March 26th 1736
-
-Due to the Calendar (New Style) act, 1751 was the last year for which this
-was true. December 31st 1751 was followed by January 1st 1752, leaving 1751
-as a very short year (only 282 days). 1752 was also a short year (355 days)
-due to the transition to the Gregorian calendar system skipping 11 days of
-September.
-
-For some reason, the Treasury decided it was too awkward to have tax years
-that were short like this. Therefore in 1752 the tax year still started on
-March 25th, and in 1753 it started on April 5th. In 1800, for reasons
-we<sup>1</sup> haven't yet discovered, the Treasury decided it still liked
-the Julian calendar's way of determining leap years, so around<sup>2</sup>
-1800 the tax year shifted by another day, to April 6th - where it was
-remained ever since.
-
-All of this means that when you see a date in history, you need to be very
-careful before you compare it with another date. To avoid *too* much
-<<<<<<< HEAD
-confusion, many historical dates are given using the Julian calendar which
-was being observed at the time (depending on the place, of course) but using
-the "New Style" of year numbering. For example, [Henry
-=======
-confusion, many historical dates are given using the Julian calendar, which
-was being observed at the time (depending on the place, of course), while
-using the "New Style" of year numbering. For example, [Henry
->>>>>>> 583fc50f
-VIII](http://en.wikipedia.org/wiki/Henry_VIII_of_England) died on January
-28th 1547 (New Style) or January 28th 1546 (Old Style). In my experience,
-some web pages explicitly call out which numbering style they're using,
-others record it as "January 28th 1546/1547" and hope that readers
-understand why, and others just use the New Style without any explanation.
-
-It's unclear to me at the moment whether before 1752, January 1st was still
-celebrated as "the New Year". It wouldn't be the New Year according to the
-obvious definition ("when the year number changes") but given that humanity
-never seems to miss a chance for a party, I suspect there were festivities
-anyway.
-
-**Noda Time support**: Definitely not, although it would be *possible*...
-
-**Read more:**
-
-<<<<<<< HEAD
-- [Wikipedia: Calender (New Style) act][wikipedia-newstyle-act]
-- [Wikipedia: Old and New Style
-  dates](http://en.wikipedia.org/wiki/Old_Style_and_New_Style_dates)
-- [Malcolm Rowe's write-up in
-  Google+](https://plus.google.com/u/0/+MalcolmRowe/posts/Bf5swesMPUV)
-
-[wikipedia-newstyle-act]: http://en.wikipedia.org/wiki/Calendar_(New_Style)_Act_1750
-=======
-- [Wikipedia: Calender (New Style)
-  act](http://en.wikipedia.org/wiki/Calendar_(New_Style)_Act_1750)
-- [Wikipedia: Old and New Style
-  dates](http://en.wikipedia.org/wiki/Old_Style_and_New_Style_dates)
-- [Malcolm Rowe's write-up in
-  Google+](https://plus.google.com/+MalcolmRowe/posts/Bf5swesMPUV)
->>>>>>> 583fc50f
-
-<sup>1</sup> When I say "we" here, I really mean "Malcolm" who did most of
-the work on understanding this issue based on Wikipedia and primary
-sources...
-<<<<<<< HEAD
-<sup>2</sup> Possibly 1800, possibly 1801 - we haven't found details yet, and
-it would depend on whether the Treasury was considering the *tax* year for
-1800, or the *calendar* year for 1800 to be a leap year.
-=======
-<sup>2</sup> Possibly 1800, possibly 1801 - we haven't found
-details yet, and it would depend on whether the Treasury was considering the
-*tax* year for 1800, or the *calendar* year for 1800 to be a leap year.
->>>>>>> 583fc50f
-
-Warning! Warning! This time zone is changing...
----
-
-You might expect that time zone changes are planned years in advance, to
-avoid confusion when planning events. Alas, it is not so. My first encounter
-with a short amount of warning for a time zone change was in 2009. I was
-working on Google Mobile Sync at the time, synchronizing calendars. One day,
-a unit test failed. It was trying to infer a correct time zone from a very
-broken representation, and it mistook the time zone in Greenland for the one
-in Argentina. This was *partly* due to a bug in my own code, but the sudden
-nature of the problem was due to Argentina giving a mere 11 days of notice
-of their decision to cancel daylight saving time for 2009/2010. This was due
-to a large amount of rainfall in 2009, leading to full hydroelectric dams.
-The Argentine government considered that one of the major benefits of
-daylight saving time was reduced electricity consumption, and so when the
-dams were full, there was less reason to observe the change. This was the
-first - and I hope the last - time that a unit test failure was caused by
-the weather.
-
-Since then, I've learned that this isn't as rare an occurrence as one would
-hope - and that 11 days is quite a lot of notice compared with some
-examples. In 2013, both Morocco and Libya gave less than a day's notice that
-they were changing their time zone rules, leaving a certain amount of
-confusion in their wake.
-
-**Noda Time support:** Well, there are five steps which need to occur
-between a change being announced and Noda Time supporting it in production:
-
-<<<<<<< HEAD
-- The change is announced in a suitably credible manner
-- The change is committed within the TZDB source repository
-- The TZDB maintainers release a new version
-- I run a script to pull the latest version from TZDB, build it as an NZD
-  file and push it to the Noda Time web site
-- The system in question pulls the latest version from the web site and
-  [starts using it](tzdb.html)
-=======
-1. The change is announced in a suitably credible manner
-2. The change is committed within the TZDB source repository
-3. The TZDB maintainers release a new version
-4. I run a script to pull the latest version from TZDB, build it as an NZD
-   file and push it to the Noda Time web site
-5. The system in question pulls the latest version from the web site and
-   [starts using it](tzdb.html)
->>>>>>> 583fc50f
-
-As you can see, this depends on a lot of different people, so some delay is
-inevitable. However, if your application is configured to poll the web site
-reasonably often (once a day, for example) you're likely to see changes
-<<<<<<< HEAD
-applied within a week of them being announced. That's considerably quicker
-than Microsoft typically deploys changes to the *Windows* time zone
-database...
-=======
-applied within a week of them being announced (and of course, you can always
-build the NZD file yourself). That's considerably quicker than Microsoft
-typically deploys changes to the *Windows* time zone database...
->>>>>>> 583fc50f
-
-**Read more:**
-
-- [Argentina (announcement on 7th October 2009, due 18th
-  October)](http://www.timeanddate.com/news/time/argentina-dst-2009-2010.html)
-- [Morocco (September
-  2013)](http://www.timeanddate.com/news/time/morocco-ends-dst-2013.html)
-- [Libya (October
-  2013)](http://www.timeanddate.com/news/time/libya-cancels-dst-switch-2013.html)
+---
+layout: userguide
+title: Trivia
+category: advanced
+weight: 3050
+---
+
+The history of time contains many amusing quirks. In many cases, Noda Time
+doesn't make any attempt to support the oddities described below. In
+particular, Noda Time takes an idealized view of calendar systems, ignoring
+(for example) the fact that countries have switched between calendar systems
+(and sometimes *invented* calendar systems) at various points in recent
+history. Still, it's fun to think about what's happened over time, if only
+to persuade you that it would be much worse if Noda Time *did* try to
+support them...
+
+More will be added as I discover them.
+
+The Curious Disappearance of December 30th (Samoa)
+---
+
+In 2011, Samoa (time zone ID `Pacific/Apia`) decided to change their UTC
+offset from UTC-10 to UTC+14. This means they went from being the
+western-most time zone (the further behind UTC) to the eastern-most time
+zone (the furthest ahead of UTC). This took place at midnight local time at
+the end of December 29th, so the local time for the few seconds around this
+was:
+
+- 2011-12-29T23:59:58-10
+- 2011-12-29T23:59:59-10
+- 2011-12-31T00:00:00+14
+- 2011-12-31T00:00:01+14
+- 2011-12-31T00:00:02+14
+
+As an act, it made a certain amount of sense: Samoa does a lot of trade with
+Australia and New Zealand, and I can imagine it was a pain being a day
+behind them most of the time. Additionally, this means that hotels in Samoa
+can offer the experience of being "the first to experience the New Year" for
+tourists who are particularly keen on that sort of thing.
+
+However, I question the wisdom of making the transition occur at midnight,
+which made December 30th not occur at all. I suspect that a transition at
+(say) 3am would have been cleaner, leading to a day lasting only three hours
+followed by a day lasting twenty one hours. While this is mostly a problem
+for computers, I would expect many automated systems to get thoroughly
+confused by a day not happening at all. (The counter-argument is that it's
+possible that a few automated systems would cope with two significantly
+shorter days, too...)
+
+`Pacific/Apia` isn't the only time zone to have made this sort of
+transition, although it is the largest population to do so, as far as I'm
+aware.
+
+**Noda Time support:** fully supported!
+`DateTimeZoneProviders.Tzdb["Pacific/Apia"].AtStartOfDay(new LocalDate(2011,
+12, 30))` will throw a `SkippedTimeException` to indicate that the day never
+occurred.
+
+**Read more:**
+
+- [BBC News](http://www.bbc.co.uk/news/world-asia-16351377)
+
+February 30th? Only in Sweden...
+---
+
+Many people understand the leap year rule for the Gregorian calendar: a year
+number denotes a leap year if it's divisible by 4, except when it's also
+divisible by 100, except that what it's also divisible by 400 it *is* a leap
+year again. This system was devised to keep the length of a calendar year
+very close to the solar year. It's more accurate than the Julian calendar
+system, which simply has every 4th year being a leap year. This is a little
+bit like 3 being a very bad approximation for π, while 22/7 is more accurate
+but also more complicated. In this case, it means that there are more leap
+years in the Julian calendar system than in the Gregorian calendar system:
+if you run the two side-by-side from the same start date, the Gregorian
+system will gradually get further ahead of the Julian system by including
+fewer February 29th days.
+
+Many countries switched from the Julian calendar system to the Gregorian
+calendar system in the 16th and 18th centuries.  Most made this change by
+skipping ten or eleven days to "catch up" with where the Gregorian calendar
+would be if the two calendars had both started with the same date at some
+point in the 3rd century AD. For example, when Great Britain made the change
+in September 1752, September 2nd was followed by September 14th.
+
+Sweden did things a little differently. Rather than skipping lots of days
+all in one go, they decided to skip February 29th altogether from 1700,
+until they'd missed enough leap years to catch up to the Gregorian calendar.
+So instead of being first correct in one calendar system and then the next
+day correct in a different system (albeit leading to a very short month and
+year), they'd be somewhere in between for about 40 years.
+
+While this almost sounds like a reasonable plan (almost like the way that
+[Google "smears" a leap second across a whole minute rather than simply
+adding a
+second](http://googleblog.blogspot.com/2011/09/time-technology-and-leaping-seconds.html)),
+it went horribly wrong. In February 1700, Sweden skipped the leap year,
+according to plan. That meant that they were one day ahead of the countries
+still following the Julian calendar. Unfortunately, in the  same year -
+although ironically *before* February 28th - the [Great Northern
+War](http://en.wikipedia.org/wiki/Great_Northern_War) broke out. This
+distracted Sweden from their calendrical machinations, and they *did* have a
+leap year in 1704 and 1708.
+
+At this point the Swedes apparently realized they were in a crazy situation,
+and decided to go back to the Julian calendar. In order to do that, they had
+to to insert the leap year they'd missed in 1700 back into their calendar.
+They could have done so in a regular year (1710 for example), just making
+that an extra leap year - but no, they decided to make 1712 a *double* leap
+year, by giving February 30 days. Sweden made the final change to the
+Gregorian calendar in the "normal" way of skipping 11 days, in February
+1753.
+
+So there we have it: February 30th was only a valid date once, and in one
+place: 1712 in Sweden.
+
+**Noda Time support:** Absolutely not. Noda Time doesn't support calendars
+cutting over from the Julian to the Gregorian calendar system anyway, let
+alone in such an odd way.
+
+**Read more:**
+
+- [Wikipedia](http://en.wikipedia.org/wiki/February_30)
+
+The time in Greenwich at the Unix epoch
+---
+
+Many developers know that the Unix epoch is midnight on January 1st 1970
+UTC<sup>1</sup>. Those who are aware that UTC itself was only introduced in
+1972, and so to avoid applying it proleptically, decide to instead say that
+it was midnight on January 1st 1970 at Greenwich, expecting that Greenwich
+would be using GMT (Greenwich Mean Time) at the epoch.
+
+Unfortunately, that's incorrect. At the Unix epoch, the time in London was
+observing British *Standard* Time, which had been introduced in 1968. During
+British Standard Time, the United Kingdom did not observe daylight saving,
+but instead used UTC+1 for the entire period, until it was scrapped in 1971.
+
+There are thus two British time zones abbreviated to "BST" - "British
+Standard Time" and the rather more common "British Summer Time". Both have
+an overall offset from UTC of 1 hour, but British Standard Time  has a
+"standard" offset of 1 hour from UTC with no daylight saving component, and
+British Summer Time has a standard offset of 0 hours from UTC, but one hour
+of daylight saving time.
+
+The Java standard library has a [known
+bug](http://bugs.java.com/view_bug.do?bug_id=4832236) on this matter. When
+formatting the Unix epoch in the `Europe/London` time zone, it correctly
+gives output of 1am, but incorrectly states that the time zone abbreviation
+is GMT.
+
+**Noda Time support:** Correct, but only by virtue of writing this article.
+Until late January 2014, the time zone data compiler considered a time zone
+transition to be invalid unless it either changed the name or the wall
+offset. The transition from summer time to standard time on October 27th
+1968 was therefore ignored.
+
+**Read more:**
+
+- [BBC News](http://www.bbc.co.uk/news/uk-scotland-11643098)
+- [History of Legal Time in
+  Britain](http://www.polyomino.org.uk/british-time/)
+
+<sup>1</sup> I'm studiously avoiding the differentiation between, UTC, UT,
+UT0, TAI and the like. They make my head hurt, and in common usage time zone
+offsets are given relative to UTC.
+
+Skipping midnight
+---
+
+How would you define midnight? There are two obvious ways to do this:
+
+- 12am at the start of a day
+- The transition between one day and the next
+
+You might expect these to be the same, but in reality they're not. In most
+time zones, transitions (usually for daylight saving changes) occur in the
+early morning - often 1am or 2am. However, a surprising number of time zones
+have had at least *one* transition which started at midnight - typically
+skipping forward, so that midnight didn't actually occur. I first came up
+against the problem when modelling all-day calendar events as events that
+started and ended at midnight. That's not so smart in São Paulo (as one
+example) when midnight doesn't always exist - at least if we assume that
+"midnight" is "12am".
+
+The smart approach is to effectively use the second definition: when one day
+becomes the next.
+
+**Noda Time support:** Although `LocalTime` supports the idea of midnight,
+if you want to convert a `LocalDate` into a `ZonedDateTime`, you'd typically
+use
+[`DateTimeZone.AtStartOfDay`](noda-method://NodaTime.DateTimeZone.AtStartOfDay)
+which avoids the problem - so long as the date hasn't been skipped as we saw
+earlier...
+
+Which year is it anyway?
+---
+
+I mentioned earlier that Great Britain changed from the Julian calendar to
+the Gregorian calendar in 1752... but the same Act of Parliament which made
+that change also changed the year numbering system in most of Great Britain.
+Before then, March 25th (Lady Day, celebrating the Annunciation) was deemed
+to be the start of the year. So for example, in the early 1700s the dates
+would run:
+
+- December 31st 1735
+- January 1st 1735
+- ...
+- March 24th 1735
+- March 25th 1736
+- March 26th 1736
+
+Due to the Calendar (New Style) act, 1751 was the last year for which this
+was true. December 31st 1751 was followed by January 1st 1752, leaving 1751
+as a very short year (only 282 days). 1752 was also a short year (355 days)
+due to the transition to the Gregorian calendar system skipping 11 days of
+September.
+
+For some reason, the Treasury decided it was too awkward to have tax years
+that were short like this. Therefore in 1752 the tax year still started on
+March 25th, and in 1753 it started on April 5th. In 1800, for reasons
+we<sup>1</sup> haven't yet discovered, the Treasury decided it still liked
+the Julian calendar's way of determining leap years, so around<sup>2</sup>
+1800 the tax year shifted by another day, to April 6th - where it was
+remained ever since.
+
+All of this means that when you see a date in history, you need to be very
+careful before you compare it with another date. To avoid *too* much
+confusion, many historical dates are given using the Julian calendar, which
+was being observed at the time (depending on the place, of course), while
+using the "New Style" of year numbering. For example, [Henry
+VIII](http://en.wikipedia.org/wiki/Henry_VIII_of_England) died on January
+28th 1547 (New Style) or January 28th 1546 (Old Style). In my experience,
+some web pages explicitly call out which numbering style they're using,
+others record it as "January 28th 1546/1547" and hope that readers
+understand why, and others just use the New Style without any explanation.
+
+It's unclear to me at the moment whether before 1752, January 1st was still
+celebrated as "the New Year". It wouldn't be the New Year according to the
+obvious definition ("when the year number changes") but given that humanity
+never seems to miss a chance for a party, I suspect there were festivities
+anyway.
+
+**Noda Time support**: Definitely not, although it would be *possible*...
+
+**Read more:**
+
+- [Wikipedia: Calender (New Style) act][wikipedia-newstyle-act]
+- [Wikipedia: Old and New Style
+  dates](http://en.wikipedia.org/wiki/Old_Style_and_New_Style_dates)
+- [Malcolm Rowe's write-up in
+  Google+](https://plus.google.com/+MalcolmRowe/posts/Bf5swesMPUV)
+
+[wikipedia-newstyle-act]: http://en.wikipedia.org/wiki/Calendar_(New_Style)_Act_1750
+
+<sup>1</sup> When I say "we" here, I really mean "Malcolm" who did most of
+the work on understanding this issue based on Wikipedia and primary
+sources...
+<sup>2</sup> Possibly 1800, possibly 1801 - we haven't found
+details yet, and it would depend on whether the Treasury was considering the
+*tax* year for 1800, or the *calendar* year for 1800 to be a leap year.
+
+Warning! Warning! This time zone is changing...
+---
+
+You might expect that time zone changes are planned years in advance, to
+avoid confusion when planning events. Alas, it is not so. My first encounter
+with a short amount of warning for a time zone change was in 2009. I was
+working on Google Mobile Sync at the time, synchronizing calendars. One day,
+a unit test failed. It was trying to infer a correct time zone from a very
+broken representation, and it mistook the time zone in Greenland for the one
+in Argentina. This was *partly* due to a bug in my own code, but the sudden
+nature of the problem was due to Argentina giving a mere 11 days of notice
+of their decision to cancel daylight saving time for 2009/2010. This was due
+to a large amount of rainfall in 2009, leading to full hydroelectric dams.
+The Argentine government considered that one of the major benefits of
+daylight saving time was reduced electricity consumption, and so when the
+dams were full, there was less reason to observe the change. This was the
+first - and I hope the last - time that a unit test failure was caused by
+the weather.
+
+Since then, I've learned that this isn't as rare an occurrence as one would
+hope - and that 11 days is quite a lot of notice compared with some
+examples. In 2013, both Morocco and Libya gave less than a day's notice that
+they were changing their time zone rules, leaving a certain amount of
+confusion in their wake.
+
+**Noda Time support:** Well, there are five steps which need to occur
+between a change being announced and Noda Time supporting it in production:
+
+1. The change is announced in a suitably credible manner
+2. The change is committed within the TZDB source repository
+3. The TZDB maintainers release a new version
+4. I run a script to pull the latest version from TZDB, build it as an NZD
+   file and push it to the Noda Time web site
+5. The system in question pulls the latest version from the web site and
+   [starts using it](tzdb.html)
+
+As you can see, this depends on a lot of different people, so some delay is
+inevitable. However, if your application is configured to poll the web site
+reasonably often (once a day, for example) you're likely to see changes
+applied within a week of them being announced (and of course, you can always
+build the NZD file yourself). That's considerably quicker than Microsoft
+typically deploys changes to the *Windows* time zone database...
+
+**Read more:**
+
+- [Argentina (announcement on 7th October 2009, due 18th
+  October)](http://www.timeanddate.com/news/time/argentina-dst-2009-2010.html)
+- [Morocco (September
+  2013)](http://www.timeanddate.com/news/time/morocco-ends-dst-2013.html)
+- [Libya (October
+  2013)](http://www.timeanddate.com/news/time/libya-cancels-dst-switch-2013.html)