--- conflicted
+++ resolved
@@ -1,180 +1,157 @@
-﻿#region Copyright and license information
-// Copyright 2001-2009 Stephen Colebourne
-// Copyright 2009-2011 Jon Skeet
-// 
-// Licensed under the Apache License, Version 2.0 (the "License");
-// you may not use this file except in compliance with the License.
-// You may obtain a copy of the License at
-// 
-//     http://www.apache.org/licenses/LICENSE-2.0
-// 
-// Unless required by applicable law or agreed to in writing, software
-// distributed under the License is distributed on an "AS IS" BASIS,
-// WITHOUT WARRANTIES OR CONDITIONS OF ANY KIND, either express or implied.
-// See the License for the specific language governing permissions and
-// limitations under the License.
-#endregion
-
-using System;
-using System.Globalization;
-using NodaTime.Properties;
-
-namespace NodaTime.Text
-{
-    internal class ParseResult<T>
-    {
-        private readonly T value;
-        private readonly NodaFunc<Exception> exceptionProvider;
-        private readonly bool continueWithMultiple;
-
-        private ParseResult(NodaFunc<Exception> exceptionProvider, bool continueWithMultiple)
-        {
-            this.exceptionProvider = exceptionProvider;
-            this.continueWithMultiple = continueWithMultiple;
-        }
-
-        private ParseResult(T value)
-        {
-            this.value = value;
-        }
-
-        internal T GetResultOrThrow()
-        {
-            if (exceptionProvider == null)
-            {
-                return value;
-            }
-            throw exceptionProvider();
-        }
-
-        /// <summary>
-        /// Returns the success value, and sets the out parameter to either
-        /// the specified failure value of T or the successful parse result value.
-        /// </summary>
-        internal bool TryGetResult(T failureValue, out T result)
-        {
-            bool success = exceptionProvider == null;
-            result = success ? value : failureValue;
-            return success;
-        }
-
-        internal static ParseResult<T> ForValue(T value)
-        {
-            return new ParseResult<T>(value);
-        }
-
-        internal bool Success { get { return exceptionProvider == null; } }
-
-        internal bool ContinueAfterErrorWithMultipleFormats { get { return continueWithMultiple; } }
-
-        #region Factory methods and readonly static fields
-
-        internal static ParseResult<T> ForInvalidFormat(string formatString, params object[] parameters)
-        {
-            return ForInvalidFormat(() => new InvalidPatternException(string.Format(CultureInfo.CurrentCulture, formatString, parameters)));
-        }
-
-        internal static ParseResult<T> ForInvalidFormat(NodaFunc<Exception> exceptionProvider)
-        {
-            return new ParseResult<T>(exceptionProvider, false);
-        }
-
-        internal static ParseResult<T> ForInvalidValue(string formatString, params object[] parameters)
-        {
-            return ForInvalidValue(() => new UnparsableValueException(string.Format(CultureInfo.CurrentCulture, formatString, parameters)));
-        }
-
-        private static ParseResult<T> ForInvalidValue(NodaFunc<Exception> exceptionProvider)
-        {
-            return new ParseResult<T>(exceptionProvider, true);
-        }
-
-        internal static ParseResult<T> ArgumentNull(string parameter)
-        {
-            return new ParseResult<T>(() => new ArgumentNullException(parameter), false);
-        }
-
-        internal static readonly ParseResult<T> PositiveSignInvalid = ForInvalidValue(Resources.Parse_PositiveSignInvalid);
-
-<<<<<<< HEAD
-        internal static ParseResult<T> EscapeAtEndOfString = ForInvalidFormat(Resources.Parse_EscapeAtEndOfString);
-
-        internal static ParseResult<T> CannotParseValue(string value, Type type, string format)
-=======
-        internal static ParseResult<T> CannotParseValue(string value, string format)
->>>>>>> 2366e251
-        {
-            return ForInvalidValue(Resources.Parse_CannotParseValue, value, typeof(T), format);
-        }
-
-        internal static ParseResult<T> DoubleAssigment(char patternCharacter)
-        {
-            return ForInvalidFormat(Resources.Parse_DoubleAssignment, patternCharacter);
-        }
-
-        // Special case: it's a fault with the value, but we still don't want to continue with multiple patterns.
-        internal static readonly ParseResult<T> ValueStringEmpty =
-            new ParseResult<T>(() => new UnparsableValueException(string.Format(CultureInfo.CurrentCulture, Resources.Parse_ValueStringEmpty)), false);
-
-        internal static ParseResult<T> ExtraValueCharacters(string remainder)
-        {
-            return ForInvalidValue(Resources.Parse_ExtraValueCharacters, remainder);
-        }
-
-<<<<<<< HEAD
-        internal static readonly ParseResult<T> PercentDoubled = ForInvalidFormat(Resources.Parse_PercentDoubled);
-
-        internal static readonly ParseResult<T> PercentAtEndOfString = ForInvalidFormat(Resources.Parse_PercentAtEndOfString);
-
-        internal static readonly ParseResult<T> QuotedStringMismatch = ForInvalidValue(Resources.Parse_QuotedStringMismatch);
-=======
-        // TODO: This should be ForInvalidValue
-        internal static readonly ParseResult<T> QuotedStringMismatch = ForInvalidFormat(Resources.Parse_QuotedStringMismatch);
->>>>>>> 2366e251
-
-        internal static ParseResult<T> EscapedCharacterMismatch(char patternCharacter)
-        {
-            return ForInvalidValue(Resources.Parse_EscapedCharacterMismatch, patternCharacter);
-        }
-
-        internal static ParseResult<T> MissingDecimalSeparator = ForInvalidValue(Resources.Parse_MissingDecimalSeparator);
-
-        internal static ParseResult<T> TimeSeparatorMismatch = ForInvalidValue(Resources.Parse_TimeSeparatorMismatch);
-
-        internal static ParseResult<T> MismatchedNumber(string pattern)
-        {
-            return ForInvalidValue(Resources.Parse_MismatchedNumber, pattern);
-        }
-
-        internal static ParseResult<T> MismatchedSpace = ForInvalidValue(Resources.Parse_MismatchedSpace);
-
-        internal static ParseResult<T> MismatchedCharacter(char patternCharacter)
-        {
-            return ForInvalidValue(Resources.Parse_MismatchedCharacter, patternCharacter);
-        }
-
-        internal static readonly ParseResult<T> NoMatchingFormat = ForInvalidValue(Resources.Parse_NoMatchingFormat);
-
-        internal static ParseResult<T> ValueOutOfRange(object value)
-        {
-            return ForInvalidValue(Resources.Parse_ValueOutOfRange, value, typeof(T));
-        }
-
-        // TODO: This should be ForInvalidValue
-        internal static readonly ParseResult<T> MissingSign = ForInvalidFormat(Resources.Parse_MissingSign);
-<<<<<<< HEAD
-
-        internal static ParseResult<T> UnexpectedEndOfString(string pattern)
-        {
-            return ForInvalidValue(Resources.Parse_UnexpectedEndOfString, pattern);
-        }
-
-        internal static ParseResult<T> FieldValueOutOfRange(object value, char field)
-        {
-            return ForInvalidValue(Resources.Parse_FieldValueOutOfRange, value, field, typeof(T));
-        }
-=======
->>>>>>> 2366e251
-        #endregion
-    }
-}
+﻿#region Copyright and license information
+// Copyright 2001-2009 Stephen Colebourne
+// Copyright 2009-2011 Jon Skeet
+// 
+// Licensed under the Apache License, Version 2.0 (the "License");
+// you may not use this file except in compliance with the License.
+// You may obtain a copy of the License at
+// 
+//     http://www.apache.org/licenses/LICENSE-2.0
+// 
+// Unless required by applicable law or agreed to in writing, software
+// distributed under the License is distributed on an "AS IS" BASIS,
+// WITHOUT WARRANTIES OR CONDITIONS OF ANY KIND, either express or implied.
+// See the License for the specific language governing permissions and
+// limitations under the License.
+#endregion
+
+using System;
+using System.Globalization;
+using NodaTime.Properties;
+
+namespace NodaTime.Text
+{
+    internal class ParseResult<T>
+    {
+        private readonly T value;
+        private readonly NodaFunc<Exception> exceptionProvider;
+        private readonly bool continueWithMultiple;
+
+        private ParseResult(NodaFunc<Exception> exceptionProvider, bool continueWithMultiple)
+        {
+            this.exceptionProvider = exceptionProvider;
+            this.continueWithMultiple = continueWithMultiple;
+        }
+
+        private ParseResult(T value)
+        {
+            this.value = value;
+        }
+
+        internal T GetResultOrThrow()
+        {
+            if (exceptionProvider == null)
+            {
+                return value;
+            }
+            throw exceptionProvider();
+        }
+
+        /// <summary>
+        /// Returns the success value, and sets the out parameter to either
+        /// the specified failure value of T or the successful parse result value.
+        /// </summary>
+        internal bool TryGetResult(T failureValue, out T result)
+        {
+            bool success = exceptionProvider == null;
+            result = success ? value : failureValue;
+            return success;
+        }
+
+        internal static ParseResult<T> ForValue(T value)
+        {
+            return new ParseResult<T>(value);
+        }
+
+        internal bool Success { get { return exceptionProvider == null; } }
+
+        internal bool ContinueAfterErrorWithMultipleFormats { get { return continueWithMultiple; } }
+
+        #region Factory methods and readonly static fields
+
+        internal static ParseResult<T> ForInvalidFormat(string formatString, params object[] parameters)
+        {
+            return ForInvalidFormat(() => new InvalidPatternException(string.Format(CultureInfo.CurrentCulture, formatString, parameters)));
+        }
+
+        internal static ParseResult<T> ForInvalidFormat(NodaFunc<Exception> exceptionProvider)
+        {
+            return new ParseResult<T>(exceptionProvider, false);
+        }
+
+        internal static ParseResult<T> ForInvalidValue(string formatString, params object[] parameters)
+        {
+            return ForInvalidValue(() => new UnparsableValueException(string.Format(CultureInfo.CurrentCulture, formatString, parameters)));
+        }
+
+        private static ParseResult<T> ForInvalidValue(NodaFunc<Exception> exceptionProvider)
+        {
+            return new ParseResult<T>(exceptionProvider, true);
+        }
+
+        internal static ParseResult<T> ArgumentNull(string parameter)
+        {
+            return new ParseResult<T>(() => new ArgumentNullException(parameter), false);
+        }
+
+        internal static readonly ParseResult<T> PositiveSignInvalid = ForInvalidValue(Resources.Parse_PositiveSignInvalid);
+
+        internal static ParseResult<T> CannotParseValue(string value, string format)
+        {
+            return ForInvalidValue(Resources.Parse_CannotParseValue, value, typeof(T), format);
+        }
+
+        internal static ParseResult<T> DoubleAssigment(char patternCharacter)
+        {
+            return ForInvalidFormat(Resources.Parse_DoubleAssignment, patternCharacter);
+        }
+
+        // Special case: it's a fault with the value, but we still don't want to continue with multiple patterns.
+        internal static readonly ParseResult<T> ValueStringEmpty =
+            new ParseResult<T>(() => new UnparsableValueException(string.Format(CultureInfo.CurrentCulture, Resources.Parse_ValueStringEmpty)), false);
+
+        internal static ParseResult<T> ExtraValueCharacters(string remainder)
+        {
+            return ForInvalidValue(Resources.Parse_ExtraValueCharacters, remainder);
+        }
+
+        // TODO: This should be ForInvalidValue
+        internal static readonly ParseResult<T> QuotedStringMismatch = ForInvalidValue(Resources.Parse_QuotedStringMismatch);
+
+        internal static ParseResult<T> EscapedCharacterMismatch(char patternCharacter)
+        {
+            return ForInvalidValue(Resources.Parse_EscapedCharacterMismatch, patternCharacter);
+        }
+
+        internal static ParseResult<T> MissingDecimalSeparator = ForInvalidValue(Resources.Parse_MissingDecimalSeparator);
+
+        internal static ParseResult<T> TimeSeparatorMismatch = ForInvalidValue(Resources.Parse_TimeSeparatorMismatch);
+
+        internal static ParseResult<T> MismatchedNumber(string pattern)
+        {
+            return ForInvalidValue(Resources.Parse_MismatchedNumber, pattern);
+        }
+
+        internal static ParseResult<T> MismatchedSpace = ForInvalidValue(Resources.Parse_MismatchedSpace);
+
+        internal static ParseResult<T> MismatchedCharacter(char patternCharacter)
+        {
+            return ForInvalidValue(Resources.Parse_MismatchedCharacter, patternCharacter);
+        }
+
+        internal static readonly ParseResult<T> NoMatchingFormat = ForInvalidValue(Resources.Parse_NoMatchingFormat);
+
+        internal static ParseResult<T> ValueOutOfRange(object value)
+        {
+            return ForInvalidValue(Resources.Parse_ValueOutOfRange, value, typeof(T));
+        }
+
+        internal static readonly ParseResult<T> MissingSign = ForInvalidValue(Resources.Parse_MissingSign);
+
+        internal static ParseResult<T> FieldValueOutOfRange(object value, char field)
+        {
+            return ForInvalidValue(Resources.Parse_FieldValueOutOfRange, value, field, typeof(T));
+        }
+        #endregion
+    }
+}